--- conflicted
+++ resolved
@@ -17,14 +17,10 @@
 
 #pragma once
 
-<<<<<<< HEAD
-#define EEPROM_CONF_VERSION 156
-=======
 #include <stdint.h>
 #include <stdbool.h>
 
-#define EEPROM_CONF_VERSION 155
->>>>>>> 48aac649
+#define EEPROM_CONF_VERSION 156
 
 bool isEEPROMContentValid(void);
 bool loadEEPROM(void);
