/*
 * This file is part of Cleanflight.
 *
 * Cleanflight is free software: you can redistribute it and/or modify
 * it under the terms of the GNU General Public License as published by
 * the Free Software Foundation, either version 3 of the License, or
 * (at your option) any later version.
 *
 * Cleanflight is distributed in the hope that it will be useful,
 * but WITHOUT ANY WARRANTY; without even the implied warranty of
 * MERCHANTABILITY or FITNESS FOR A PARTICULAR PURPOSE.  See the
 * GNU General Public License for more details.
 *
 * You should have received a copy of the GNU General Public License
 * along with Cleanflight.  If not, see <http://www.gnu.org/licenses/>.
 */

#pragma once

#define TARGET_BOARD_IDENTIFIER "OBF4"
#define CONFIG_START_FLASH_ADDRESS (0x08080000) //0x08080000 to 0x080A0000 (FLASH_Sector_8)
#define USBD_PRODUCT_STRING     "Omnibus F4"

#define LED0                    PB5

#define BEEPER                  PB4
#define BEEPER_INVERTED

#define INVERTER                PC0 // PC0 used as inverter select GPIO
#define INVERTER_USART          USART1

// MPU6000 interrupts
#define USE_EXTI
#define MPU_INT_EXTI            PC4
#define USE_MPU_DATA_READY_SIGNAL

#define GYRO
#define USE_GYRO_SPI_MPU6000
#define GYRO_MPU6000_ALIGN      CW270_DEG
#define MPU6000_CS_PIN          PA4
#define MPU6000_SPI_INSTANCE    SPI1

#define ACC
#define USE_ACC_SPI_MPU6000
#define ACC_MPU6000_ALIGN       CW270_DEG

<<<<<<< HEAD
#define USE_ACC_MPU6500
#define MPU6500_SPI_INSTANCE    SPI1
#define MPU6500_CS_PIN          PA4
#define USE_ACC_SPI_MPU6500
#define ACC_MPU6500_ALIGN       CW270_DEG

=======
>>>>>>> f7c4731c
#define MAG
#define USE_MAG_AK8963
#define USE_MAG_AK8975
#define USE_MAG_HMC5883
#define MAG_HMC5883_ALIGN       CW90_DEG
#define USE_MAG_MAG3110

#define BARO
#define USE_BARO_BMP085
#define USE_BARO_BMP280
#define USE_BARO_MS5611

//#define PITOT
//#define USE_PITOT_MS4525
#define PITOT_I2C_INSTANCE      I2C_DEVICE

#define M25P16_CS_PIN           PB3
#define M25P16_SPI_INSTANCE     SPI3

#define USE_FLASHFS
#define USE_FLASH_M25P16

#define USE_VCP
#define VBUS_SENSING_PIN        PC5
#define VBUS_SENSING_ENABLED

#define USE_UART1
#define UART1_RX_PIN            PA10
#define UART1_TX_PIN            PA9
#define UART1_AHB1_PERIPHERALS  RCC_AHB1Periph_DMA2

#define USE_UART3
#define UART3_RX_PIN            PB11
#define UART3_TX_PIN            PB10

#define USE_UART6
#define UART6_RX_PIN            PC7
#define UART6_TX_PIN            PC6

#define SERIAL_PORT_COUNT       4 //VCP, USART1, USART3, USART6

#define USE_SPI

#define USE_SPI_DEVICE_1

#define USE_SPI_DEVICE_3
#define SPI3_NSS_PIN            PB3
#define SPI3_SCK_PIN            PC10
#define SPI3_MISO_PIN           PC11
#define SPI3_MOSI_PIN           PC12

#define OSD
#define USE_MAX7456
#define MAX7456_SPI_INSTANCE    SPI3
#define MAX7456_SPI_CS_PIN      PA15
#define MAX7456_SPI_CLK         (SPI_CLOCK_STANDARD*2)
#define MAX7456_RESTORE_CLK     (SPI_CLOCK_FAST)

#define USE_I2C
#define I2C_DEVICE              (I2CDEV_2)
#define I2C_DEVICE_SHARES_UART3

#define USE_ADC
#define CURRENT_METER_ADC_PIN   PC1
#define VBAT_ADC_PIN            PC2
#define RSSI_ADC_PIN            PA0

#define SENSORS_SET (SENSOR_ACC|SENSOR_MAG|SENSOR_BARO)

// #define LED_STRIP
// LED Strip can run off Pin 5 (PA1) of the MOTOR outputs.
#define WS2811_GPIO_AF                  GPIO_AF_TIM5
#define WS2811_PIN                      PA1
#define WS2811_TIMER                    TIM5
#define WS2811_TIMER_CHANNEL            TIM_Channel_2
#define WS2811_DMA_HANDLER_IDENTIFER    DMA1_ST4_HANDLER
#define WS2811_DMA_STREAM               DMA1_Stream4
#define WS2811_DMA_CHANNEL              DMA_Channel_6
#define WS2811_DMA_IRQ                  DMA1_Stream4_IRQn
#define WS2811_DMA_FLAG                 DMA_FLAG_TCIF4
#define WS2811_DMA_IT                   DMA_IT_TCIF4

#define ENABLE_BLACKBOX_LOGGING_ON_SPIFLASH_BY_DEFAULT

#define MAG_GPS_ALIGN           CW180_DEG_FLIP

#define DEFAULT_RX_FEATURE      FEATURE_RX_PPM
#define DISABLE_RX_PWM_FEATURE
#define DEFAULT_FEATURES        (FEATURE_BLACKBOX | FEATURE_VBAT)

#define SPEKTRUM_BIND
#define BIND_PIN                PB11 // USART3 RX

#define USE_SERIAL_4WAY_BLHELI_INTERFACE

// Number of available PWM outputs
#define MAX_PWM_OUTPUT_PORTS    6
#define TARGET_MOTOR_COUNT      6

#define TARGET_IO_PORTA         0xffff
#define TARGET_IO_PORTB         0xffff
#define TARGET_IO_PORTC         0xffff
#define TARGET_IO_PORTD         0xffff

#define USABLE_TIMER_CHANNEL_COUNT 12
#define USED_TIMERS             ( TIM_N(1) | TIM_N(2) | TIM_N(3) | TIM_N(5) | TIM_N(12) | TIM_N(8) | TIM_N(9) )<|MERGE_RESOLUTION|>--- conflicted
+++ resolved
@@ -44,15 +44,6 @@
 #define USE_ACC_SPI_MPU6000
 #define ACC_MPU6000_ALIGN       CW270_DEG
 
-<<<<<<< HEAD
-#define USE_ACC_MPU6500
-#define MPU6500_SPI_INSTANCE    SPI1
-#define MPU6500_CS_PIN          PA4
-#define USE_ACC_SPI_MPU6500
-#define ACC_MPU6500_ALIGN       CW270_DEG
-
-=======
->>>>>>> f7c4731c
 #define MAG
 #define USE_MAG_AK8963
 #define USE_MAG_AK8975
