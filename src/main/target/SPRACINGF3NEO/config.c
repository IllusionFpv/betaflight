--- conflicted
+++ resolved
@@ -55,11 +55,6 @@
     serialConfigMutable()->portConfigs[1].functionMask = FUNCTION_MSP; // So Bluetooth users don't have to change anything.
     serialConfigMutable()->portConfigs[findSerialPortIndexByIdentifier(TELEMETRY_UART)].functionMask = TELEMETRY_PROVIDER_DEFAULT;
     serialConfigMutable()->portConfigs[findSerialPortIndexByIdentifier(GPS_UART)].functionMask = FUNCTION_GPS;
-<<<<<<< HEAD
-    telemetryConfigMutable()->telemetry_inversion = 1;
-    telemetryConfigMutable()->halfDuplex = 1;
-=======
     telemetryConfigMutable()->halfDuplex = true;
->>>>>>> 1388c3ee
 }
 #endif