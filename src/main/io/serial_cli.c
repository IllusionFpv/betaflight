--- conflicted
+++ resolved
@@ -562,17 +562,6 @@
 #endif
 
 #ifdef TELEMETRY
-<<<<<<< HEAD
-    { "telemetry_switch",           VAR_UINT8  | MASTER_VALUE | MODE_LOOKUP,  &masterConfig.telemetryConfig.telemetry_switch, .config.lookup = { TABLE_OFF_ON } },
-    { "telemetry_inversion",        VAR_UINT8  | MASTER_VALUE | MODE_LOOKUP,  &masterConfig.telemetryConfig.telemetry_inversion, .config.lookup = { TABLE_OFF_ON } },
-    { "telemetry_flvss_cells",      VAR_UINT8  | MASTER_VALUE | MODE_LOOKUP,  &masterConfig.telemetryConfig.telemetry_flvss_cells, .config.lookup = { TABLE_OFF_ON } },
-    { "frsky_default_lattitude",    VAR_FLOAT  | MASTER_VALUE,  &masterConfig.telemetryConfig.gpsNoFixLatitude, .config.minmax = { -90.0,  90.0 } },
-    { "frsky_default_longitude",    VAR_FLOAT  | MASTER_VALUE,  &masterConfig.telemetryConfig.gpsNoFixLongitude, .config.minmax = { -180.0,  180.0 } },
-    { "frsky_coordinates_format",   VAR_UINT8  | MASTER_VALUE,  &masterConfig.telemetryConfig.frsky_coordinate_format, .config.minmax = { 0,  FRSKY_FORMAT_NMEA } },
-    { "frsky_unit",                 VAR_UINT8  | MASTER_VALUE | MODE_LOOKUP,  &masterConfig.telemetryConfig.frsky_unit, .config.lookup = { TABLE_UNIT } },
-    { "frsky_vfas_precision",       VAR_UINT8  | MASTER_VALUE,  &masterConfig.telemetryConfig.frsky_vfas_precision, .config.minmax = { FRSKY_VFAS_PRECISION_LOW,  FRSKY_VFAS_PRECISION_HIGH } },
-    { "hott_alarm_sound_interval",  VAR_UINT8  | MASTER_VALUE,  &masterConfig.telemetryConfig.hottAlarmSoundInterval, .config.minmax = { 0,  120 } },
-=======
     { "telemetry_switch",           VAR_UINT8  | MASTER_VALUE | MODE_LOOKUP, .config.lookup = { TABLE_OFF_ON } , PG_TELEMETRY_CONFIG, offsetof(telemetryConfig_t, telemetry_switch)},
     { "telemetry_inversion",        VAR_UINT8  | MASTER_VALUE | MODE_LOOKUP, .config.lookup = { TABLE_OFF_ON } , PG_TELEMETRY_CONFIG, offsetof(telemetryConfig_t, telemetry_inversion)},
 
@@ -583,7 +572,6 @@
     { "frsky_vfas_precision",       VAR_UINT8  | MASTER_VALUE, .config.minmax = { FRSKY_VFAS_PRECISION_LOW,  FRSKY_VFAS_PRECISION_HIGH } , PG_FRSKY_TELEMETRY_CONFIG, offsetof(frskyTelemetryConfig_t, frsky_vfas_precision)},
 
     { "hott_alarm_sound_interval",  VAR_UINT8  | MASTER_VALUE, .config.minmax = { 0,  120 } , PG_HOTT_TELEMETRY_CONFIG, offsetof(hottTelemetryConfig_t, hottAlarmSoundInterval)},
->>>>>>> 4706dead
 #endif
 
     { "battery_capacity",           VAR_UINT16 | MASTER_VALUE, .config.minmax = { 0,  20000 } , PG_BATTERY_CONFIG, offsetof(batteryConfig_t, batteryCapacity)},
