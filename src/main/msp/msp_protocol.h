--- conflicted
+++ resolved
@@ -191,16 +191,11 @@
 #define MSP_OSD_CONFIG                  84 //out message         Get osd settings - betaflight
 #define MSP_SET_OSD_CONFIG              85 //in message          Set osd settings - betaflight
 
-<<<<<<< HEAD
 #define MSP_LED_STRIP_MODECOLOR         86 //out message         Get LED strip mode_color settings
 #define MSP_SET_LED_STRIP_MODECOLOR     87 //in message          Set LED strip mode_color settings
 
 #define MSP_VTX_CONFIG                  88 //out message         Get vtx settings - betaflight
 #define MSP_SET_VTX_CONFIG              89 //in message          Set vtx settings - betaflight
-=======
-#define MSP_LED_STRIP_MODECOLOR         127//out message         Get LED strip mode_color settings
-#define MSP_SET_LED_STRIP_MODECOLOR     221//in  message         Set LED strip mode_color settings
->>>>>>> c3b39492
 
 #define MSP_VOLTAGE_METERS              92 //out message         Voltage (per meter)
 #define MSP_CURRENT_METERS              93 //out message         Amperage (per meter)
