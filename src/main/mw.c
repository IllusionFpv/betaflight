/*
 * This file is part of Cleanflight.
 *
 * Cleanflight is free software: you can redistribute it and/or modify
 * it under the terms of the GNU General Public License as published by
 * the Free Software Foundation, either version 3 of the License, or
 * (at your option) any later version.
 *
 * Cleanflight is distributed in the hope that it will be useful,
 * but WITHOUT ANY WARRANTY; without even the implied warranty of
 * MERCHANTABILITY or FITNESS FOR A PARTICULAR PURPOSE.  See the
 * GNU General Public License for more details.
 *
 * You should have received a copy of the GNU General Public License
 * along with Cleanflight.  If not, see <http://www.gnu.org/licenses/>.
 */

#include <stdbool.h>
#include <stdlib.h>
#include <stdint.h>
#include <math.h>

#include "platform.h"

#include "common/maths.h"
#include "common/axis.h"
#include "common/color.h"

#include "drivers/sensor.h"
#include "drivers/accgyro.h"
#include "drivers/compass.h"
#include "drivers/light_led.h"

#include "drivers/gpio.h"
#include "drivers/system.h"
#include "drivers/serial.h"
#include "drivers/timer.h"
#include "drivers/pwm_rx.h"

#include "sensors/sensors.h"
#include "sensors/boardalignment.h"
#include "sensors/sonar.h"
#include "sensors/compass.h"
#include "sensors/acceleration.h"
#include "sensors/barometer.h"
#include "sensors/gyro.h"
#include "sensors/battery.h"

#include "io/beeper.h"
#include "io/display.h"
#include "io/escservo.h"
#include "io/rc_controls.h"
#include "io/rc_curves.h"
#include "io/gimbal.h"
#include "io/gps.h"
#include "io/ledstrip.h"
#include "io/serial.h"
#include "io/serial_cli.h"
#include "io/serial_msp.h"
#include "io/statusindicator.h"

#include "rx/rx.h"
#include "rx/msp.h"

#include "telemetry/telemetry.h"
#include "blackbox/blackbox.h"

#include "flight/mixer.h"
#include "flight/pid.h"
#include "flight/imu.h"
#include "flight/altitudehold.h"
#include "flight/failsafe.h"
#include "flight/autotune.h"
#include "flight/navigation.h"


#include "config/runtime_config.h"
#include "config/config.h"
#include "config/config_profile.h"
#include "config/config_master.h"

// June 2013     V2.2-dev

enum {
    ALIGN_GYRO = 0,
    ALIGN_ACCEL = 1,
    ALIGN_MAG = 2
};

/* for VBAT monitoring frequency */
#define VBATFREQ 6        // to read battery voltage - nth number of loop iterations

uint32_t currentTime = 0;
uint32_t previousTime = 0;
uint16_t cycleTime = 0;         // this is the number in micro second to achieve a full loop, it can differ a little and is taken into account in the PID loop

int16_t magHold;
int16_t headFreeModeHold;

int16_t telemTemperature1;      // gyro sensor temperature
static uint32_t disarmAt;     // Time of automatic disarm when "Don't spin the motors when armed" is enabled and auto_disarm_delay is nonzero

extern uint8_t dynP8[3], dynI8[3], dynD8[3];

typedef void (*pidControllerFuncPtr)(pidProfile_t *pidProfile, controlRateConfig_t *controlRateConfig,
        uint16_t max_angle_inclination, rollAndPitchTrims_t *angleTrim, rxConfig_t *rxConfig);            // pid controller function prototype

extern pidControllerFuncPtr pid_controller;

void applyAndSaveAccelerometerTrimsDelta(rollAndPitchTrims_t *rollAndPitchTrimsDelta)
{
    currentProfile->accelerometerTrims.values.roll += rollAndPitchTrimsDelta->values.roll;
    currentProfile->accelerometerTrims.values.pitch += rollAndPitchTrimsDelta->values.pitch;

    saveConfigAndNotify();
}

#ifdef AUTOTUNE

void updateAutotuneState(void)
{
    static bool landedAfterAutoTuning = false;
    static bool autoTuneWasUsed = false;

    if (IS_RC_MODE_ACTIVE(BOXAUTOTUNE)) {
        if (!FLIGHT_MODE(AUTOTUNE_MODE)) {
            if (ARMING_FLAG(ARMED)) {
                if (isAutotuneIdle() || landedAfterAutoTuning) {
                    autotuneReset();
                    landedAfterAutoTuning = false;
                }
                autotuneBeginNextPhase(&currentProfile->pidProfile);
                ENABLE_FLIGHT_MODE(AUTOTUNE_MODE);
                autoTuneWasUsed = true;
            } else {
                if (havePidsBeenUpdatedByAutotune()) {
                    saveConfigAndNotify();
                    autotuneReset();
                }
            }
        }
        return;
    }

    if (FLIGHT_MODE(AUTOTUNE_MODE)) {
        autotuneEndPhase();
        DISABLE_FLIGHT_MODE(AUTOTUNE_MODE);
    }

    if (!ARMING_FLAG(ARMED) && autoTuneWasUsed) {
        landedAfterAutoTuning = true;
    }
}
#endif

bool isCalibrating()
{
#ifdef BARO
    if (sensors(SENSOR_BARO) && !isBaroCalibrationComplete()) {
        return true;
    }
#endif

    // Note: compass calibration is handled completely differently, outside of the main loop, see f.CALIBRATE_MAG

    return (!isAccelerationCalibrationComplete() && sensors(SENSOR_ACC)) || (!isGyroCalibrationComplete());
}

void annexCode(void)
{
    int32_t tmp, tmp2;
    int32_t axis, prop1 = 0, prop2;

    static batteryState_e batteryState = BATTERY_OK;
    static uint8_t vbatTimer = 0;
    static int32_t vbatCycleTime = 0;

    // PITCH & ROLL only dynamic PID adjustment,  depending on throttle value
    if (rcData[THROTTLE] < currentControlRateProfile->tpa_breakpoint) {
        prop2 = 100;
    } else {
        if (rcData[THROTTLE] < 2000) {
            prop2 = 100 - (uint16_t)currentControlRateProfile->dynThrPID * (rcData[THROTTLE] - currentControlRateProfile->tpa_breakpoint) / (2000 - currentControlRateProfile->tpa_breakpoint);
        } else {
            prop2 = 100 - currentControlRateProfile->dynThrPID;
        }
    }

    for (axis = 0; axis < 3; axis++) {
        tmp = MIN(ABS(rcData[axis] - masterConfig.rxConfig.midrc), 500);
        if (axis == ROLL || axis == PITCH) {
            if (currentProfile->rcControlsConfig.deadband) {
                if (tmp > currentProfile->rcControlsConfig.deadband) {
                    tmp -= currentProfile->rcControlsConfig.deadband;
                } else {
                    tmp = 0;
                }
            }

            tmp2 = tmp / 100;
            rcCommand[axis] = lookupPitchRollRC[tmp2] + (tmp - tmp2 * 100) * (lookupPitchRollRC[tmp2 + 1] - lookupPitchRollRC[tmp2]) / 100;
            prop1 = 100 - (uint16_t)currentControlRateProfile->rates[axis] * tmp / 500;
            prop1 = (uint16_t)prop1 * prop2 / 100;
        } else if (axis == YAW) {
            if (currentProfile->rcControlsConfig.yaw_deadband) {
                if (tmp > currentProfile->rcControlsConfig.yaw_deadband) {
                    tmp -= currentProfile->rcControlsConfig.yaw_deadband;
                } else {
                    tmp = 0;
                }
            }
            rcCommand[axis] = tmp * -masterConfig.yaw_control_direction;
            prop1 = 100 - (uint16_t)currentControlRateProfile->rates[axis] * ABS(tmp) / 500;
        }
        // FIXME axis indexes into pids.  use something like lookupPidIndex(rc_alias_e alias) to reduce coupling.
        dynP8[axis] = (uint16_t)currentProfile->pidProfile.P8[axis] * prop1 / 100;
        dynI8[axis] = (uint16_t)currentProfile->pidProfile.I8[axis] * prop1 / 100;
        dynD8[axis] = (uint16_t)currentProfile->pidProfile.D8[axis] * prop1 / 100;

        if (rcData[axis] < masterConfig.rxConfig.midrc)
            rcCommand[axis] = -rcCommand[axis];
    }

    tmp = constrain(rcData[THROTTLE], masterConfig.rxConfig.mincheck, PWM_RANGE_MAX);
    tmp = (uint32_t)(tmp - masterConfig.rxConfig.mincheck) * PWM_RANGE_MIN / (PWM_RANGE_MAX - masterConfig.rxConfig.mincheck);       // [MINCHECK;2000] -> [0;1000]
    tmp2 = tmp / 100;
    rcCommand[THROTTLE] = lookupThrottleRC[tmp2] + (tmp - tmp2 * 100) * (lookupThrottleRC[tmp2 + 1] - lookupThrottleRC[tmp2]) / 100;    // [0;1000] -> expo -> [MINTHROTTLE;MAXTHROTTLE]

    if (FLIGHT_MODE(HEADFREE_MODE)) {
        float radDiff = degreesToRadians(heading - headFreeModeHold);
        float cosDiff = cosf(radDiff);
        float sinDiff = sinf(radDiff);
        int16_t rcCommand_PITCH = rcCommand[PITCH] * cosDiff + rcCommand[ROLL] * sinDiff;
        rcCommand[ROLL] = rcCommand[ROLL] * cosDiff - rcCommand[PITCH] * sinDiff;
        rcCommand[PITCH] = rcCommand_PITCH;
    }

    if (feature(FEATURE_VBAT | FEATURE_CURRENT_METER)) {
        vbatCycleTime += cycleTime;
        if (!(++vbatTimer % VBATFREQ)) {

            if (feature(FEATURE_VBAT)) {
                updateBatteryVoltage();
                batteryState = calculateBatteryState();
                //handle beepers for battery levels
                if (batteryState == BATTERY_CRITICAL)
                    beeper(BEEPER_BAT_CRIT_LOW);    //critically low battery
                else if (batteryState == BATTERY_WARNING)
                    beeper(BEEPER_BAT_LOW);         //low battery
            }

            if (feature(FEATURE_CURRENT_METER)) {
                updateCurrentMeter(vbatCycleTime, &masterConfig.rxConfig, masterConfig.flight3DConfig.deadband3d_throttle);
            }
            vbatCycleTime = 0;
        }
    }

    beeperUpdate();          //call periodic beeper handler

    if (ARMING_FLAG(ARMED)) {
        LED0_ON;
    } else {
        if (IS_RC_MODE_ACTIVE(BOXARM) == 0) {
            ENABLE_ARMING_FLAG(OK_TO_ARM);
        }

        if (isCalibrating()) {
            LED0_TOGGLE;
            DISABLE_ARMING_FLAG(OK_TO_ARM);
        }

        if (!STATE(SMALL_ANGLE)) {
            DISABLE_ARMING_FLAG(OK_TO_ARM);
        }

        if (IS_RC_MODE_ACTIVE(BOXAUTOTUNE)) {
            DISABLE_ARMING_FLAG(OK_TO_ARM);
        }

        if (ARMING_FLAG(OK_TO_ARM)) {
            disableWarningLed();
        } else {
            enableWarningLed(currentTime);
        }

        updateWarningLed(currentTime);
    }

#ifdef TELEMETRY
    checkTelemetryState();
#endif

    handleSerial();

#ifdef GPS
    if (sensors(SENSOR_GPS)) {
        updateGpsIndicator(currentTime);
    }
#endif

    // Read out gyro temperature. can use it for something somewhere. maybe get MCU temperature instead? lots of fun possibilities.
    if (gyro.temperature)
        gyro.temperature(&telemTemperature1);
}

void mwDisarm(void)
{
    if (ARMING_FLAG(ARMED)) {
        DISABLE_ARMING_FLAG(ARMED);

#ifdef TELEMETRY
        if (feature(FEATURE_TELEMETRY)) {
            // the telemetry state must be checked immediately so that shared serial ports are released.
            checkTelemetryState();
            mspAllocateSerialPorts(&masterConfig.serialConfig);
        }
#endif

#ifdef BLACKBOX
        if (feature(FEATURE_BLACKBOX)) {
            finishBlackbox();
        }
#endif

        beeper(BEEPER_DISARMING);      // emit disarm tone
    }
}

#define TELEMETRY_FUNCTION_MASK (FUNCTION_TELEMETRY_FRSKY | FUNCTION_TELEMETRY_HOTT | FUNCTION_TELEMETRY_MSP | FUNCTION_TELEMETRY_SMARTPORT)

void mwArm(void)
{
    if (ARMING_FLAG(OK_TO_ARM)) {
        if (ARMING_FLAG(ARMED)) {
            return;
        }
        if (!ARMING_FLAG(PREVENT_ARMING)) {
            ENABLE_ARMING_FLAG(ARMED);
            headFreeModeHold = heading;

#ifdef TELEMETRY
            if (feature(FEATURE_TELEMETRY)) {


                serialPort_t *sharedPort = findSharedSerialPort(TELEMETRY_FUNCTION_MASK, FUNCTION_MSP);
                while (sharedPort) {
                    mspReleasePortIfAllocated(sharedPort);
                    sharedPort = findNextSharedSerialPort(TELEMETRY_FUNCTION_MASK, FUNCTION_MSP);
                }
            }
#endif

#ifdef BLACKBOX
            if (feature(FEATURE_BLACKBOX)) {
                serialPort_t *sharedBlackboxAndMspPort = findSharedSerialPort(FUNCTION_BLACKBOX, FUNCTION_MSP);
                if (sharedBlackboxAndMspPort) {
                    mspReleasePortIfAllocated(sharedBlackboxAndMspPort);
                }
                startBlackbox();
            }
#endif
            disarmAt = millis() + masterConfig.auto_disarm_delay * 1000;   // start disarm timeout, will be extended when throttle is nonzero

            //beep to indicate arming
#ifdef GPS
            if (feature(FEATURE_GPS) && STATE(GPS_FIX) && GPS_numSat >= 5)
                beeper(BEEPER_ARMING_GPS_FIX);
            else
                beeper(BEEPER_ARMING);
#else
            beeper(BEEPER_ARMING);
#endif

            return;
        }
    }

    if (!ARMING_FLAG(ARMED)) {
        blinkLedAndSoundBeeper(2, 255, 1);
    }
}

// Automatic ACC Offset Calibration
bool AccInflightCalibrationArmed = false;
bool AccInflightCalibrationMeasurementDone = false;
bool AccInflightCalibrationSavetoEEProm = false;
bool AccInflightCalibrationActive = false;
uint16_t InflightcalibratingA = 0;

void handleInflightCalibrationStickPosition(void)
{
    if (AccInflightCalibrationMeasurementDone) {
        // trigger saving into eeprom after landing
        AccInflightCalibrationMeasurementDone = false;
        AccInflightCalibrationSavetoEEProm = true;
    } else {
        AccInflightCalibrationArmed = !AccInflightCalibrationArmed;
        if (AccInflightCalibrationArmed) {
            beeper(BEEPER_ACC_CALIBRATION);
        } else {
            beeper(BEEPER_ACC_CALIBRATION_FAIL);
        }
    }
}

void updateInflightCalibrationState(void)
{
    if (AccInflightCalibrationArmed && ARMING_FLAG(ARMED) && rcData[THROTTLE] > masterConfig.rxConfig.mincheck && !IS_RC_MODE_ACTIVE(BOXARM)) {   // Copter is airborne and you are turning it off via boxarm : start measurement
        InflightcalibratingA = 50;
        AccInflightCalibrationArmed = false;
    }
    if (IS_RC_MODE_ACTIVE(BOXCALIB)) {      // Use the Calib Option to activate : Calib = TRUE Meausrement started, Land and Calib = 0 measurement stored
        if (!AccInflightCalibrationActive && !AccInflightCalibrationMeasurementDone)
            InflightcalibratingA = 50;
        AccInflightCalibrationActive = true;
    } else if (AccInflightCalibrationMeasurementDone && !ARMING_FLAG(ARMED)) {
        AccInflightCalibrationMeasurementDone = false;
        AccInflightCalibrationSavetoEEProm = true;
    }
}

void updateMagHold(void)
{
    if (ABS(rcCommand[YAW]) < 70 && FLIGHT_MODE(MAG_MODE)) {
        int16_t dif = heading - magHold;
        if (dif <= -180)
            dif += 360;
        if (dif >= +180)
            dif -= 360;
        dif *= -masterConfig.yaw_control_direction;
        if (STATE(SMALL_ANGLE))
            rcCommand[YAW] -= dif * currentProfile->pidProfile.P8[PIDMAG] / 30;    // 18 deg
    } else
        magHold = heading;
}

typedef enum {
#ifdef MAG
    UPDATE_COMPASS_TASK,
#endif
#ifdef BARO
    UPDATE_BARO_TASK,
#endif
#ifdef SONAR
    UPDATE_SONAR_TASK,
#endif
#if defined(BARO) || defined(SONAR)
    CALCULATE_ALTITUDE_TASK,
#endif
    UPDATE_DISPLAY_TASK
} periodicTasks;

#define PERIODIC_TASK_COUNT (UPDATE_DISPLAY_TASK + 1)


void executePeriodicTasks(void)
{
    static int periodicTaskIndex = 0;

    switch (periodicTaskIndex++) {
#ifdef MAG
    case UPDATE_COMPASS_TASK:
        if (sensors(SENSOR_MAG)) {
            updateCompass(&masterConfig.magZero);
        }
        break;
#endif

#ifdef BARO
    case UPDATE_BARO_TASK:
        if (sensors(SENSOR_BARO)) {
            baroUpdate(currentTime);
        }
        break;
#endif

#if defined(BARO) || defined(SONAR)
    case CALCULATE_ALTITUDE_TASK:

#if defined(BARO) && !defined(SONAR)
        if (sensors(SENSOR_BARO) && isBaroReady()) {
#endif
#if defined(BARO) && defined(SONAR)
        if ((sensors(SENSOR_BARO) && isBaroReady()) || sensors(SENSOR_SONAR)) {
#endif
#if !defined(BARO) && defined(SONAR)
        if (sensors(SENSOR_SONAR)) {
#endif
            calculateEstimatedAltitude(currentTime);
        }
        break;
#endif
#ifdef SONAR
    case UPDATE_SONAR_TASK:
        if (sensors(SENSOR_SONAR)) {
            sonarUpdate();
        }
        break;
#endif
#ifdef DISPLAY
    case UPDATE_DISPLAY_TASK:
        if (feature(FEATURE_DISPLAY)) {
            updateDisplay();
        }
        break;
#endif
    }

    if (periodicTaskIndex >= PERIODIC_TASK_COUNT) {
        periodicTaskIndex = 0;
    }
}

void processRx(void)
{
    static bool armedBeeperOn = false;

    calculateRxChannelsAndUpdateFailsafe(currentTime);

    // in 3D mode, we need to be able to disarm by switch at any time
    if (feature(FEATURE_3D)) {
        if (!IS_RC_MODE_ACTIVE(BOXARM))
            mwDisarm();
    }

    updateRSSI(currentTime);

    if (feature(FEATURE_FAILSAFE)) {

        if (currentTime > FAILSAFE_POWER_ON_DELAY_US && !failsafeIsMonitoring()) {
            failsafeStartMonitoring();
        }

        failsafeUpdateState();
    }

    throttleStatus_e throttleStatus = calculateThrottleStatus(&masterConfig.rxConfig, masterConfig.flight3DConfig.deadband3d_throttle);

    if (throttleStatus == THROTTLE_LOW) {
        pidResetErrorAngle();
        pidResetErrorGyro();
    }
    // When armed and motors aren't spinning, do beeps and then disarm
    // board after delay so users without buzzer won't lose fingers.
    // mixTable constrains motor commands, so checking  throttleStatus is enough
    if (ARMING_FLAG(ARMED)
<<<<<<< HEAD
        && feature(FEATURE_MOTOR_STOP) && !STATE(FIXED_WING)
        && masterConfig.auto_disarm_delay != 0
        && isUsingSticksForArming())
    {
=======
                     && feature(FEATURE_MOTOR_STOP) && !STATE(FIXED_WING)) {
        if (isUsingSticksForArming()) {
            if (throttleStatus == THROTTLE_LOW) {  //throttle is low; disarm after delay
                if (masterConfig.auto_disarm_delay != 0 &&
                                       (int32_t)(disarmAt - millis()) < 0) {
                    mwDisarm();   //disarm configured and delay is over
                    armedBeeperOn = false;  //track beep status
                }
                else {  //still armed; do warning beeps while armed
                    beeper(BEEPER_ARMED);
                    armedBeeperOn = true;   //track beep status
                }
            }
            else {  //throttle is not low
                if (masterConfig.auto_disarm_delay != 0)  //extend disarm time
                    disarmAt = millis() + masterConfig.auto_disarm_delay*1000;
                if (armedBeeperOn) {        //if BEEPER_ARMED in progress then
                    beeper(BEEPER_STOP);    //stop trailing beep
                    armedBeeperOn = false;  //track beep status
                }
            }
        }
        else {  //arming is via AUX switch; beep while throttle low
>>>>>>> f02d7403
        if (throttleStatus == THROTTLE_LOW) {
                beeper(BEEPER_ARMED);
                armedBeeperOn = true;       //track beep status
            } else if (armedBeeperOn) {  //if BEEPER_ARMED in progress then
                beeper(BEEPER_STOP);     //stop trailing beep
                armedBeeperOn = false;   //track beep status
            }

        }
    }

    processRcStickPositions(&masterConfig.rxConfig, throttleStatus, masterConfig.retarded_arm, masterConfig.disarm_kill_switch);

    if (feature(FEATURE_INFLIGHT_ACC_CAL)) {
        updateInflightCalibrationState();
    }

    updateActivatedModes(currentProfile->modeActivationConditions);

    if (!cliMode) {
        updateAdjustmentStates(currentProfile->adjustmentRanges);
        processRcAdjustments(currentControlRateProfile, &masterConfig.rxConfig);
    }

    bool canUseHorizonMode = true;

    if ((IS_RC_MODE_ACTIVE(BOXANGLE) || (feature(FEATURE_FAILSAFE) && failsafeIsActive())) && (sensors(SENSOR_ACC))) {
        // bumpless transfer to Level mode
    	canUseHorizonMode = false;

        if (!FLIGHT_MODE(ANGLE_MODE)) {
            pidResetErrorAngle();
            ENABLE_FLIGHT_MODE(ANGLE_MODE);
        }
    } else {
        DISABLE_FLIGHT_MODE(ANGLE_MODE); // failsafe support
    }

    if (IS_RC_MODE_ACTIVE(BOXHORIZON) && canUseHorizonMode) {

        DISABLE_FLIGHT_MODE(ANGLE_MODE);

        if (!FLIGHT_MODE(HORIZON_MODE)) {
            pidResetErrorAngle();
            ENABLE_FLIGHT_MODE(HORIZON_MODE);
        }
    } else {
        DISABLE_FLIGHT_MODE(HORIZON_MODE);
    }

    if (FLIGHT_MODE(ANGLE_MODE) || FLIGHT_MODE(HORIZON_MODE)) {
        LED1_ON;
    } else {
        LED1_OFF;
    }

#ifdef  MAG
    if (sensors(SENSOR_ACC) || sensors(SENSOR_MAG)) {
        if (IS_RC_MODE_ACTIVE(BOXMAG)) {
            if (!FLIGHT_MODE(MAG_MODE)) {
                ENABLE_FLIGHT_MODE(MAG_MODE);
                magHold = heading;
            }
        } else {
            DISABLE_FLIGHT_MODE(MAG_MODE);
        }
        if (IS_RC_MODE_ACTIVE(BOXHEADFREE)) {
            if (!FLIGHT_MODE(HEADFREE_MODE)) {
                ENABLE_FLIGHT_MODE(HEADFREE_MODE);
            }
        } else {
            DISABLE_FLIGHT_MODE(HEADFREE_MODE);
        }
        if (IS_RC_MODE_ACTIVE(BOXHEADADJ)) {
            headFreeModeHold = heading; // acquire new heading
        }
    }
#endif

#ifdef GPS
    if (sensors(SENSOR_GPS)) {
        updateGpsWaypointsAndMode();
    }
#endif

    if (IS_RC_MODE_ACTIVE(BOXPASSTHRU)) {
        ENABLE_FLIGHT_MODE(PASSTHRU_MODE);
    } else {
        DISABLE_FLIGHT_MODE(PASSTHRU_MODE);
    }

    if (masterConfig.mixerMode == MIXER_FLYING_WING || masterConfig.mixerMode == MIXER_AIRPLANE) {
        DISABLE_FLIGHT_MODE(HEADFREE_MODE);
    }
}

void loop(void)
{
    static uint32_t loopTime;
#if defined(BARO) || defined(SONAR)
    static bool haveProcessedAnnexCodeOnce = false;
#endif

    updateRx(currentTime);

    if (shouldProcessRx(currentTime)) {
        processRx();

#ifdef BARO
        // the 'annexCode' initialses rcCommand, updateAltHoldState depends on valid rcCommand data.
        if (haveProcessedAnnexCodeOnce) {
            if (sensors(SENSOR_BARO)) {
                updateAltHoldState();
            }
        }
#endif

#ifdef SONAR
        // the 'annexCode' initialses rcCommand, updateAltHoldState depends on valid rcCommand data.
        if (haveProcessedAnnexCodeOnce) {
            if (sensors(SENSOR_SONAR)) {
                updateSonarAltHoldState();
            }
        }
#endif

    } else {
        // not processing rx this iteration
        executePeriodicTasks();

        // if GPS feature is enabled, gpsThread() will be called at some intervals to check for stuck
        // hardware, wrong baud rates, init GPS if needed, etc. Don't use SENSOR_GPS here as gpsThread() can and will
        // change this based on available hardware
#ifdef GPS
        if (feature(FEATURE_GPS)) {
            gpsThread();
        }
#endif
    }

    currentTime = micros();
    if (masterConfig.looptime == 0 || (int32_t)(currentTime - loopTime) >= 0) {
        loopTime = currentTime + masterConfig.looptime;

        imuUpdate(&currentProfile->accelerometerTrims, masterConfig.mixerMode);

        // Measure loop rate just after reading the sensors
        currentTime = micros();
        cycleTime = (int32_t)(currentTime - previousTime);
        previousTime = currentTime;

        annexCode();
#if defined(BARO) || defined(SONAR)
        haveProcessedAnnexCodeOnce = true;
#endif

#ifdef AUTOTUNE
        updateAutotuneState();
#endif

#ifdef MAG
        if (sensors(SENSOR_MAG)) {
        	updateMagHold();
        }
#endif

#if defined(BARO) || defined(SONAR)
        if (sensors(SENSOR_BARO) || sensors(SENSOR_SONAR)) {
            if (FLIGHT_MODE(BARO_MODE) || FLIGHT_MODE(SONAR_MODE)) {
                applyAltHold(&masterConfig.airplaneConfig);
            }
        }
#endif

        // If we're armed, at minimum throttle, and we do arming via the
        // sticks, do not process yaw input from the rx.  We do this so the
        // motors do not spin up while we are trying to arm or disarm.
        // Allow yaw control for tricopters if the user wants the servo to move even when unarmed.
        if (isUsingSticksForArming() && rcData[THROTTLE] <= masterConfig.rxConfig.mincheck
#ifndef USE_QUAD_MIXER_ONLY
                && !(masterConfig.mixerMode == MIXER_TRI && masterConfig.mixerConfig.tri_unarmed_servo)
#endif
        ) {
            rcCommand[YAW] = 0;
        }


        if (currentProfile->throttle_correction_value && (FLIGHT_MODE(ANGLE_MODE) || FLIGHT_MODE(HORIZON_MODE))) {
            rcCommand[THROTTLE] += calculateThrottleAngleCorrection(currentProfile->throttle_correction_value);
        }

#ifdef GPS
        if (sensors(SENSOR_GPS)) {
            if ((FLIGHT_MODE(GPS_HOME_MODE) || FLIGHT_MODE(GPS_HOLD_MODE)) && STATE(GPS_FIX_HOME)) {
                updateGpsStateForHomeAndHoldMode();
            }
        }
#endif

        // PID - note this is function pointer set by setPIDController()
        pid_controller(
            &currentProfile->pidProfile,
            currentControlRateProfile,
            masterConfig.max_angle_inclination,
            &currentProfile->accelerometerTrims,
            &masterConfig.rxConfig
        );

        mixTable();

#ifdef USE_SERVOS
        filterServos();
        writeServos();
#endif

        writeMotors();

#ifdef BLACKBOX
        if (!cliMode && feature(FEATURE_BLACKBOX)) {
            handleBlackbox();
        }
#endif
    }

#ifdef TELEMETRY
    if (!cliMode && feature(FEATURE_TELEMETRY)) {
        handleTelemetry(&masterConfig.rxConfig, masterConfig.flight3DConfig.deadband3d_throttle);
    }
#endif

#ifdef LED_STRIP
    if (feature(FEATURE_LED_STRIP)) {
        updateLedStrip();
    }
#endif
}<|MERGE_RESOLUTION|>--- conflicted
+++ resolved
@@ -541,48 +541,48 @@
         pidResetErrorAngle();
         pidResetErrorGyro();
     }
+
     // When armed and motors aren't spinning, do beeps and then disarm
     // board after delay so users without buzzer won't lose fingers.
     // mixTable constrains motor commands, so checking  throttleStatus is enough
     if (ARMING_FLAG(ARMED)
-<<<<<<< HEAD
-        && feature(FEATURE_MOTOR_STOP) && !STATE(FIXED_WING)
-        && masterConfig.auto_disarm_delay != 0
-        && isUsingSticksForArming())
-    {
-=======
-                     && feature(FEATURE_MOTOR_STOP) && !STATE(FIXED_WING)) {
+        && feature(FEATURE_MOTOR_STOP)
+        && !STATE(FIXED_WING)
+    ) {
         if (isUsingSticksForArming()) {
-            if (throttleStatus == THROTTLE_LOW) {  //throttle is low; disarm after delay
-                if (masterConfig.auto_disarm_delay != 0 &&
-                                       (int32_t)(disarmAt - millis()) < 0) {
-                    mwDisarm();   //disarm configured and delay is over
-                    armedBeeperOn = false;  //track beep status
+            if (throttleStatus == THROTTLE_LOW) {
+                if (masterConfig.auto_disarm_delay != 0
+                    && (int32_t)(disarmAt - millis()) < 0
+                ) {
+                    // auto-disarm configured and delay is over
+                    mwDisarm();
+                    armedBeeperOn = false;
+                } else {
+                    // still armed; do warning beeps while armed
+                    beeper(BEEPER_ARMED);
+                    armedBeeperOn = true;
                 }
-                else {  //still armed; do warning beeps while armed
-                    beeper(BEEPER_ARMED);
-                    armedBeeperOn = true;   //track beep status
+            } else {
+                // throttle is not low
+                if (masterConfig.auto_disarm_delay != 0) {
+                    // extend disarm time
+                    disarmAt = millis() + masterConfig.auto_disarm_delay * 1000;
                 }
-            }
-            else {  //throttle is not low
-                if (masterConfig.auto_disarm_delay != 0)  //extend disarm time
-                    disarmAt = millis() + masterConfig.auto_disarm_delay*1000;
-                if (armedBeeperOn) {        //if BEEPER_ARMED in progress then
-                    beeper(BEEPER_STOP);    //stop trailing beep
-                    armedBeeperOn = false;  //track beep status
+
+                if (armedBeeperOn) {
+                    beeper(BEEPER_STOP);
+                    armedBeeperOn = false;
                 }
             }
-        }
-        else {  //arming is via AUX switch; beep while throttle low
->>>>>>> f02d7403
-        if (throttleStatus == THROTTLE_LOW) {
+        } else {
+            // arming is via AUX switch; beep while throttle low
+            if (throttleStatus == THROTTLE_LOW) {
                 beeper(BEEPER_ARMED);
-                armedBeeperOn = true;       //track beep status
-            } else if (armedBeeperOn) {  //if BEEPER_ARMED in progress then
-                beeper(BEEPER_STOP);     //stop trailing beep
-                armedBeeperOn = false;   //track beep status
-            }
-
+                armedBeeperOn = true;
+            } else if (armedBeeperOn) {
+                beeper(BEEPER_STOP);
+                armedBeeperOn = false;
+            }
         }
     }
 
