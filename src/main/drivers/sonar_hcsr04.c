--- conflicted
+++ resolved
@@ -157,12 +157,8 @@
     digitalHi(sonarHardware->trigger_gpio, sonarHardware->trigger_pin);
     //  The width of trig signal must be greater than 10us
     delayMicroseconds(11);
-<<<<<<< HEAD
-    digitalLo(GPIOB, sonarHardware->trigger_pin);
+    digitalLo(sonarHardware->trigger_gpio, sonarHardware->trigger_pin);
 #endif
-=======
-    digitalLo(sonarHardware->trigger_gpio, sonarHardware->trigger_pin);
->>>>>>> 40dfd814
 }
 
 /**
